import statistics
import copy
from bisect import bisect_left
from typing import List, Dict, Final

from models.exception.invalid_parameter_value import InvalidParameterValue
from models.exception.missing_parameter import MissingParameterError
from models.framework_data import FrameworkData
from models.node.processing.processing_node import ProcessingNode


class Synchronize(ProcessingNode):
    _MODULE_NAME: Final[str] = 'node.processing.synchronize'

    INPUT_MASTER_MAIN: Final[str] = 'master_main'
    INPUT_MASTER_TIMESTAMP: Final[str] = 'master_timestamp'
    INPUT_SLAVE_MAIN: Final[str] = 'slave_main'
    INPUT_SLAVE_TIMESTAMP: Final[str] = 'slave_timestamp'
    OUTPUT_SYNCHRONIZED_SLAVE: Final[str] = 'synchronized_slave'
    OUTPUT_SYNCHRONIZED_MASTER: Final[str] = 'synchronized_master'
    OUTPUT_SYNCHRONIZED_TIMESTAMP: Final[str] = 'synchronized_timestamp'

    FILL_TYPE_ZEROFILL: Final[str] = 'zero_fill'
    FILL_TYPE_SAMPLE_AND_HOLD: Final[str] = 'sample_and_hold'

    def _validate_parameters(self, parameters: dict):
        parameters['buffer_options']['clear_input_buffer_after_process'] = True
        super()._validate_parameters(parameters)
        if 'slave_filling' not in parameters:
            raise MissingParameterError(module=self._MODULE_NAME, name=self.name,
                                        parameter='slave_filling')

        if parameters['slave_filling'] not in [self.FILL_TYPE_ZEROFILL, self.FILL_TYPE_SAMPLE_AND_HOLD]:
            raise InvalidParameterValue(module=self._MODULE_NAME, name=self.name,
                                        parameter='slave_filling',
                                        cause=f'not_in_[{self.FILL_TYPE_ZEROFILL},{self.FILL_TYPE_SAMPLE_AND_HOLD}]')
        if 'statistics_enabled' in parameters and type(parameters['statistics_enabled']) is not bool:
            raise InvalidParameterValue(module=self._MODULE_NAME, name=self.name,
                                        parameter='statistics_enabled',
                                        cause='must_be_bool')

    def _initialize_parameter_fields(self, parameters: dict):
        super()._initialize_parameter_fields(parameters)
        self._statistics_enabled = parameters['statistics_enabled'] if 'statistics_enabled' in parameters else False
        self._zero_fill = parameters['slave_filling'] == self.FILL_TYPE_ZEROFILL
        self._sample_and_hold = parameters['slave_filling'] == self.FILL_TYPE_SAMPLE_AND_HOLD
        self._sync_errors: List[float] = []
        self._exec_index = 0
        self._last_valid_data = None
        self._initialize_sync_buffer()

    def _is_next_node_call_enabled(self) -> bool:
        return True

    def _initialize_sync_buffer(self):
        """Sets sync buffer to new empty object for each input name
        """
        self._sync_buffer = {}
        for input_name in self._get_inputs():
            self._sync_buffer[input_name] = FrameworkData()

    def _insert_data_in_sync_buffer(self, data: Dict[str, FrameworkData]):
        input_data = copy.deepcopy(data)
        for input_name in self._get_inputs():
            self._sync_buffer[input_name].extend(input_data[input_name])

    def _check_for_timestamp_intersection(self, slave_timestamp_data: List[float],
                                          master_timestamp_data: List[float]) -> bool:
        slave_start = slave_timestamp_data[0]
        slave_end = slave_timestamp_data[-1]
        master_start = master_timestamp_data[0]
        master_end = master_timestamp_data[-1]
        return slave_start < master_end and slave_end > master_start

    def _move_input_buffer_to_sync_buffer(self):
        slave_main_length = self._input_buffer[self.INPUT_SLAVE_MAIN].get_data_count()
        slave_timestamp_length = self._input_buffer[self.INPUT_SLAVE_TIMESTAMP].get_data_count()
        master_main_length = self._input_buffer[self.INPUT_MASTER_MAIN].get_data_count()
        master_timestamp_length = self._input_buffer[self.INPUT_MASTER_TIMESTAMP].get_data_count()
        slave_main = self._input_buffer[self.INPUT_SLAVE_MAIN]
        slave_timestamp = self._input_buffer[self.INPUT_SLAVE_TIMESTAMP]
        master_main = self._input_buffer[self.INPUT_MASTER_MAIN]
        master_timestamp = self._input_buffer[self.INPUT_MASTER_TIMESTAMP]
        self._sync_buffer[self.INPUT_SLAVE_MAIN].extend(slave_main.splice(0, min(slave_main_length, slave_timestamp_length)))
        self._sync_buffer[self.INPUT_SLAVE_TIMESTAMP].extend(slave_timestamp.splice(0, min(slave_main_length, slave_timestamp_length)))
        self._sync_buffer[self.INPUT_MASTER_MAIN].extend(master_main.splice(0, min(master_main_length, master_timestamp_length)))
        self._sync_buffer[self.INPUT_MASTER_TIMESTAMP].extend(master_timestamp.splice(0, min(master_main_length, master_timestamp_length)))

    def _process_input_buffer(self):
        self._move_input_buffer_to_sync_buffer()

        if not self._is_processing_condition_satisfied():
            return

        processed_data = self._process(copy.deepcopy(self._sync_buffer))

        if self._clear_output_buffer_after_process:
            self._clear_output_buffer()
        self.print('Outputting data')
        for output_name in self._get_outputs():
            self._insert_new_output_data(processed_data[output_name], output_name)

    def _is_processing_condition_satisfied(self) -> bool:
        input_data = self._sync_buffer
        slave_timestamp = input_data[self.INPUT_SLAVE_TIMESTAMP]
        master_timestamp = input_data[self.INPUT_MASTER_TIMESTAMP]
        slave_main = input_data[self.INPUT_SLAVE_MAIN]
        master_main = input_data[self.INPUT_MASTER_MAIN]

        return (slave_timestamp.get_data_count() > 2
                     and master_timestamp.get_data_count() > 2
                     and slave_main.get_data_count() == slave_timestamp.get_data_count()
                     and master_main.get_data_count() == master_timestamp.get_data_count()
                     and self._check_for_timestamp_intersection(slave_timestamp.get_data_single_channel(), master_timestamp.get_data_single_channel()))

    def _process(self, input_data: Dict[str, FrameworkData]) -> Dict[str, FrameworkData]:
        self._exec_index += 1
        if self._exec_index == 1:
            input_data = self._trim_start(input_data)
        input_data = self._trim_end(input_data)
        master_timestamp_data = input_data[self.INPUT_MASTER_TIMESTAMP].get_data_single_channel()
        slave_main = input_data[self.INPUT_SLAVE_MAIN]
        slave_timestamp = input_data[self.INPUT_SLAVE_TIMESTAMP]
        slave_timestamp_data = slave_timestamp.get_data_single_channel()

<<<<<<< HEAD
        master_sampling_frequency = data[self.INPUT_MASTER_TIMESTAMP].sampling_frequency
        master_max_index = len(master_timestamp_data) - 1
        master_timestamp_avg_increment = (master_timestamp_data[-1] - master_timestamp_data[0]) / master_max_index

        new_slave_data = FrameworkData(sampling_frequency_hz=master_sampling_frequency,
                                       channels=slave_main.channels)
        max_slave_index = len(slave_timestamp_data) - 1
        last_closest_index = 0
        last_slave_index = 0
        for slave_timestamp_index, slave_timestamp_value in enumerate(slave_timestamp_data):
            # stop processing if slave timestamp is greater than master timestamp, as we can't be sure if there's more master data incoming to sync
            if slave_timestamp_value > master_timestamp_data[master_max_index]:
                break

            # stop processing if it's the last slave timestamp, as we can't be sure if there's more slave data incoming to sync
            if slave_timestamp_index == max_slave_index:
                break

            closest_point_start = self._get_closest_timestamp_index_in_master(
                master_timestamp_data,
                slave_timestamp_value,
                master_timestamp_avg_increment,
                master_max_index
            )
            if last_closest_index == closest_point_start and last_closest_index == 0:
                new_slave_data.splice(0, 1)

            value_index = slave_timestamp_index
            # if slave_timestamp_index - 1 >= 0:
            #     value_index = slave_timestamp_index - 1
            new_slave_data.extend(
                self._fill(
                    last_closest_index,
                    closest_point_start,
                    slave_main,
                    value_index,
                    master_sampling_frequency
                )
            )
            self._statistics(abs(master_timestamp_data[closest_point_start] - slave_timestamp_value) * 1000000)
            last_closest_index = closest_point_start
            last_slave_index = slave_timestamp_index

        self.print(f'------------------------------------------------------------------------------------------------------------------'+
              f'\nOriginal MASTER {master_timestamp_data[0]} - {master_timestamp_data[master_max_index]}'
              f'\nRemoving MASTER {master_timestamp_data[0]} - {master_timestamp_data[last_closest_index]}'
              f'\nOriginal SLAVE  {slave_timestamp_data[0]} - {slave_timestamp_data[max_slave_index]}'
              f'\nRemoving SLAVE  {slave_timestamp_data[0]} - {slave_timestamp_data[last_slave_index]}'
        )

        self._input_buffer[self.INPUT_SLAVE_TIMESTAMP].splice(0, last_slave_index+1)
        self._input_buffer[self.INPUT_SLAVE_MAIN].splice(0, last_slave_index+1)
        output_timestamp = self._input_buffer[self.INPUT_MASTER_TIMESTAMP].splice(0, last_closest_index+1)
        output_master = self._input_buffer[self.INPUT_MASTER_MAIN].splice(0, last_closest_index+1)
=======
        if slave_timestamp.get_data_count() < 1 or len(master_timestamp_data) < 1:
            return {
                self.OUTPUT_SYNCHRONIZED_SLAVE: slave_main,
                self.OUTPUT_SYNCHRONIZED_MASTER: input_data[self.INPUT_MASTER_MAIN],
                self.OUTPUT_SYNCHRONIZED_TIMESTAMP: input_data[self.INPUT_MASTER_TIMESTAMP]
            }

        filled_slave_data = self._fill(master_timestamp_data, slave_timestamp_data, slave_main,
                                       input_data[self.INPUT_MASTER_TIMESTAMP].sampling_frequency)
>>>>>>> 32977966

        return {
            self.OUTPUT_SYNCHRONIZED_SLAVE: filled_slave_data,
            self.OUTPUT_SYNCHRONIZED_MASTER: input_data[self.INPUT_MASTER_MAIN],
            self.OUTPUT_SYNCHRONIZED_TIMESTAMP: input_data[self.INPUT_MASTER_TIMESTAMP]
        }

    def _statistics(self, sync_error_microseconds: float):
        if self._statistics_enabled:
            self._sync_errors.append(sync_error_microseconds)
            print(f'---------------------------------------------------------------'
                  f'\nError is:\t\t\t\t{sync_error_microseconds} uS'
                  f'\nMean Error is:\t\t\t{statistics.mean(self._sync_errors)} uS'
                  f'\n---------------------------------------------------------------')

    def _get_inputs(self) -> List[str]:
        return [
            self.INPUT_MASTER_MAIN,
            self.INPUT_MASTER_TIMESTAMP,
            self.INPUT_SLAVE_MAIN,
            self.INPUT_SLAVE_TIMESTAMP,
        ]

    def _get_outputs(self) -> List[str]:
        return [
            self.OUTPUT_SYNCHRONIZED_SLAVE,
            self.OUTPUT_SYNCHRONIZED_MASTER,
            self.OUTPUT_SYNCHRONIZED_TIMESTAMP
        ]

    def _get_closest_timestamp_index_in_master(
            self,
            master_timestamp: List[float],
            slave_timestamp: float,
            master_timestamp_avg_increment: float,
            master_max_index: int) -> int:

        if slave_timestamp < master_timestamp[0]:
            return 0

        estimated_index = int((slave_timestamp - master_timestamp[0]) / master_timestamp_avg_increment)
        bisect_index = bisect_left(master_timestamp, slave_timestamp)
        if estimated_index < 0:
            return 0

        if estimated_index < 0 and slave_timestamp <= master_timestamp[0]:
            return 0
        elif estimated_index > master_max_index and slave_timestamp >= master_timestamp[master_max_index]:
            return master_max_index
        elif estimated_index == 0 and slave_timestamp < master_timestamp[1]:
            return estimated_index
        elif estimated_index == master_max_index and (slave_timestamp > master_timestamp[master_max_index - 1]):
            return estimated_index

        while 0 < estimated_index < master_max_index:
            if master_timestamp[estimated_index - 1] <= slave_timestamp <= master_timestamp[estimated_index + 1]:
                return estimated_index
            elif slave_timestamp < master_timestamp[estimated_index]:
                estimated_index -= 1
            elif slave_timestamp > master_timestamp[estimated_index]:
                estimated_index += 1

        closest_point: int = min(range(len(master_timestamp)),
                                 key=lambda i: abs(master_timestamp[i] - slave_timestamp))
        return closest_point

    def _trim_start(self, input_data: Dict[str, FrameworkData]) -> Dict[str, FrameworkData]:
        index = 0
        slave_timestamp = input_data[self.INPUT_SLAVE_TIMESTAMP]
        slave_main = input_data[self.INPUT_SLAVE_MAIN]
        master_timestamp = input_data[self.INPUT_MASTER_TIMESTAMP]
        master_main = input_data[self.INPUT_MASTER_MAIN]
        slave_timestamp_data = slave_timestamp.get_data_single_channel()
        master_timestamp_data = master_timestamp.get_data_single_channel()

        slave_avg_increment = (slave_timestamp_data[-1] - slave_timestamp_data[0]) / len(slave_timestamp_data)
        master_avg_increment = (master_timestamp_data[-1] - master_timestamp_data[0]) / len(master_timestamp_data)

        should_trim_slave = slave_timestamp_data[index] < master_timestamp_data[index]
        should_trim_master = master_timestamp_data[index] < slave_timestamp_data[index]

        if should_trim_slave:
            slave_index = self._get_closest_timestamp_index_in_master(
                slave_timestamp_data,
                master_timestamp_data[index],
                slave_avg_increment,
                len(slave_timestamp_data) - 1
            )
            start_index = 0
            remove_count = slave_index
            slave_timestamp.splice(start_index, remove_count)
            slave_main.splice(start_index, remove_count)
            self._sync_buffer[self.INPUT_SLAVE_TIMESTAMP].splice(0, slave_index)
            self._sync_buffer[self.INPUT_SLAVE_MAIN].splice(0, slave_index)

        elif should_trim_master:
            master_index = self._get_closest_timestamp_index_in_master(
                master_timestamp_data,
                slave_timestamp_data[index],
                master_avg_increment,
                len(master_timestamp_data) - 1
            )
            start_index = 0
            remove_count = master_index
            master_timestamp.splice(start_index, remove_count)
            master_main.splice(start_index, remove_count)
            self._sync_buffer[self.INPUT_MASTER_TIMESTAMP].splice(0, master_index)
            self._sync_buffer[self.INPUT_MASTER_MAIN].splice(0, master_index)

        return {
            self.INPUT_MASTER_MAIN: master_main,
            self.INPUT_MASTER_TIMESTAMP: master_timestamp,
            self.INPUT_SLAVE_MAIN: slave_main,
            self.INPUT_SLAVE_TIMESTAMP: slave_timestamp
        }

    def _trim_end(self, input_data: Dict[str, FrameworkData]) -> Dict[str, FrameworkData]:
        index = -1
        slave_timestamp = input_data[self.INPUT_SLAVE_TIMESTAMP]
        slave_main = input_data[self.INPUT_SLAVE_MAIN]
        master_timestamp = input_data[self.INPUT_MASTER_TIMESTAMP]
        master_main = input_data[self.INPUT_MASTER_MAIN]
        slave_timestamp_data = slave_timestamp.get_data_single_channel()
        master_timestamp_data = master_timestamp.get_data_single_channel()
        slave_avg_increment = (slave_timestamp_data[-1] - slave_timestamp_data[0]) / len(slave_timestamp_data)
        master_avg_increment = (master_timestamp_data[-1] - master_timestamp_data[0]) / len(master_timestamp_data)

        should_trim_slave = slave_timestamp_data[index] > master_timestamp_data[index]
        should_trim_master = master_timestamp_data[index] > slave_timestamp_data[index]

        if should_trim_slave:
            while int((slave_timestamp_data[index] - master_timestamp_data[0]) / master_avg_increment) > len(
                    master_timestamp_data) - 1:
                index -= 1
                if index < -len(slave_timestamp_data):
                    return {
                        self.INPUT_MASTER_MAIN: FrameworkData(sampling_frequency_hz=master_main.sampling_frequency,
                                                              channels=master_main.channels),
                        self.INPUT_MASTER_TIMESTAMP: FrameworkData(
                            sampling_frequency_hz=master_timestamp.sampling_frequency,
                            channels=master_timestamp.channels),
                        self.INPUT_SLAVE_MAIN: FrameworkData(sampling_frequency_hz=slave_main.sampling_frequency,
                                                             channels=slave_main.channels),
                        self.INPUT_SLAVE_TIMESTAMP: FrameworkData(
                            sampling_frequency_hz=slave_timestamp.sampling_frequency, channels=slave_timestamp.channels)
                    }
            master_index = self._get_closest_timestamp_index_in_master(
                master_timestamp_data,
                slave_timestamp_data[index],
                master_avg_increment,
                len(master_timestamp_data) - 1
            )
            # keep slave data from index to end in sync buffer and remove the rest
            self._sync_buffer[self.INPUT_SLAVE_TIMESTAMP].splice(0, len(slave_timestamp_data) + index + 1)
            self._sync_buffer[self.INPUT_SLAVE_MAIN].splice(0, len(slave_timestamp_data) + index + 1)
            # process slave data from 0 to index
            slave_main.splice(len(slave_timestamp_data) + index + 1, -index)
            slave_timestamp.splice(len(slave_timestamp_data) + index + 1, -index)
            # keep master data from master_index to end in sync buffer and remove the rest
            self._sync_buffer[self.INPUT_MASTER_TIMESTAMP].splice(0, master_index + 1)
            self._sync_buffer[self.INPUT_MASTER_MAIN].splice(0, master_index + 1)
            # process master data from 0 to master_index
            master_main.splice(master_index + 1, len(master_timestamp_data) - master_index)
            master_timestamp.splice(master_index + 1, len(master_timestamp_data) - master_index)

        elif should_trim_master:
            while int((master_timestamp_data[index] - slave_timestamp_data[0]) / slave_avg_increment) > len(
                    slave_timestamp_data) - 1:
                index -= 1
                if index < -len(master_timestamp_data):
                    # return empty data
                    return {
                        self.INPUT_MASTER_MAIN: FrameworkData(sampling_frequency_hz=master_main.sampling_frequency,
                                                              channels=master_main.channels),
                        self.INPUT_MASTER_TIMESTAMP: FrameworkData(
                            sampling_frequency_hz=master_timestamp.sampling_frequency,
                            channels=master_timestamp.channels),
                        self.INPUT_SLAVE_MAIN: FrameworkData(sampling_frequency_hz=slave_main.sampling_frequency,
                                                             channels=slave_main.channels),
                        self.INPUT_SLAVE_TIMESTAMP: FrameworkData(
                            sampling_frequency_hz=slave_timestamp.sampling_frequency, channels=slave_timestamp.channels)
                    }

            slave_index = self._get_closest_timestamp_index_in_master(
                slave_timestamp_data,
                master_timestamp_data[index],
                slave_avg_increment,
                len(slave_timestamp_data) - 1
            )
            # keep master data from index to end in sync buffer and remove the rest
            self._sync_buffer[self.INPUT_MASTER_TIMESTAMP].splice(0, len(master_timestamp_data) + index + 1)
            self._sync_buffer[self.INPUT_MASTER_MAIN].splice(0, len(master_timestamp_data) + index + 1)
            # process master data from 0 to index
            master_main.splice(len(master_timestamp_data) + index + 1, -index)
            master_timestamp.splice(len(master_timestamp_data) + index + 1, -index)
            # keep slave data from slave_index to end in sync buffer and remove the rest
            self._sync_buffer[self.INPUT_SLAVE_TIMESTAMP].splice(0, slave_index + 1)
            self._sync_buffer[self.INPUT_SLAVE_MAIN].splice(0, slave_index + 1)
            # process slave data from 0 to slave_index
            slave_main.splice(slave_index + 1, len(master_timestamp_data) - slave_index)
            slave_timestamp.splice(slave_index + 1, len(master_timestamp_data) - slave_index)

        return {
            self.INPUT_MASTER_MAIN: master_main,
            self.INPUT_MASTER_TIMESTAMP: master_timestamp,
            self.INPUT_SLAVE_MAIN: slave_main,
            self.INPUT_SLAVE_TIMESTAMP: slave_timestamp
        }

    def _fill(self, master_timestamp: List[float], slave_timestamp: List[float],
              slave_main: FrameworkData, master_sampling_frequency: float) -> FrameworkData:
        """Fills slave data to align with master timestamps using sample-and-hold."""

        # Create FrameworkData to store filled data
        fill_data = FrameworkData(master_sampling_frequency, slave_main.channels)

        # Calculate average increment between master timestamps
        max_slave_index = len(slave_timestamp) - 1
        max_master_index = len(master_timestamp) - 1
        previous_master_index = -1  # Start before the first index
        # Iterate over slave timestamps
        for current_slave_index, slave_time in enumerate(slave_timestamp):

            # Ignore repeated slave timestamps
            if current_slave_index > 0 and slave_time == slave_timestamp[current_slave_index - 1]:
                continue

            # Use binary search to find the closest master timestamp index
            master_index = bisect_left(master_timestamp, slave_time)

            # Ensure master_index does not exceed valid range
            if master_index > max_master_index:
                master_index = max_master_index

            # Calculate how many master timestamps need to be filled
            fill_size = master_index - previous_master_index - 1

            # If there's a gap, fill it using the last valid data or 0
            if fill_size > 0 and self._last_valid_data is not None:
                for channel in slave_main.channels:
                    fill_content = [self._last_valid_data[channel]] * fill_size if self._sample_and_hold else [
                                                                                                                  0] * fill_size
                    fill_data.input_data_on_channel(fill_content, channel)

            # If aligning slave data, or it's the first valid data point
            if (
                    self._last_valid_data is None or master_index >= previous_master_index) and current_slave_index <= max_slave_index:
                # Update last valid data with current slave data
                self._last_valid_data = slave_main.get_data_at_index(current_slave_index)

                # Store slave data for all channels at the aligned master timestamp
                for channel in slave_main.channels:
                    fill_data.input_data_on_channel([self._last_valid_data[channel]], channel)

            # Update the previous master index for the next iteration
            previous_master_index = master_index

        # Fill any remaining master timestamps with sample-and-hold or 0
        remaining_fill_size = max_master_index - previous_master_index
        if remaining_fill_size > 0 and self._last_valid_data is not None:
            for channel in slave_main.channels:
                fill_content = [self._last_valid_data[channel]] * remaining_fill_size if self._sample_and_hold else [
                                                                                                                        0] * remaining_fill_size
                fill_data.input_data_on_channel(fill_content, channel)

        return fill_data<|MERGE_RESOLUTION|>--- conflicted
+++ resolved
@@ -123,62 +123,6 @@
         slave_timestamp = input_data[self.INPUT_SLAVE_TIMESTAMP]
         slave_timestamp_data = slave_timestamp.get_data_single_channel()
 
-<<<<<<< HEAD
-        master_sampling_frequency = data[self.INPUT_MASTER_TIMESTAMP].sampling_frequency
-        master_max_index = len(master_timestamp_data) - 1
-        master_timestamp_avg_increment = (master_timestamp_data[-1] - master_timestamp_data[0]) / master_max_index
-
-        new_slave_data = FrameworkData(sampling_frequency_hz=master_sampling_frequency,
-                                       channels=slave_main.channels)
-        max_slave_index = len(slave_timestamp_data) - 1
-        last_closest_index = 0
-        last_slave_index = 0
-        for slave_timestamp_index, slave_timestamp_value in enumerate(slave_timestamp_data):
-            # stop processing if slave timestamp is greater than master timestamp, as we can't be sure if there's more master data incoming to sync
-            if slave_timestamp_value > master_timestamp_data[master_max_index]:
-                break
-
-            # stop processing if it's the last slave timestamp, as we can't be sure if there's more slave data incoming to sync
-            if slave_timestamp_index == max_slave_index:
-                break
-
-            closest_point_start = self._get_closest_timestamp_index_in_master(
-                master_timestamp_data,
-                slave_timestamp_value,
-                master_timestamp_avg_increment,
-                master_max_index
-            )
-            if last_closest_index == closest_point_start and last_closest_index == 0:
-                new_slave_data.splice(0, 1)
-
-            value_index = slave_timestamp_index
-            # if slave_timestamp_index - 1 >= 0:
-            #     value_index = slave_timestamp_index - 1
-            new_slave_data.extend(
-                self._fill(
-                    last_closest_index,
-                    closest_point_start,
-                    slave_main,
-                    value_index,
-                    master_sampling_frequency
-                )
-            )
-            self._statistics(abs(master_timestamp_data[closest_point_start] - slave_timestamp_value) * 1000000)
-            last_closest_index = closest_point_start
-            last_slave_index = slave_timestamp_index
-
-        self.print(f'------------------------------------------------------------------------------------------------------------------'+
-              f'\nOriginal MASTER {master_timestamp_data[0]} - {master_timestamp_data[master_max_index]}'
-              f'\nRemoving MASTER {master_timestamp_data[0]} - {master_timestamp_data[last_closest_index]}'
-              f'\nOriginal SLAVE  {slave_timestamp_data[0]} - {slave_timestamp_data[max_slave_index]}'
-              f'\nRemoving SLAVE  {slave_timestamp_data[0]} - {slave_timestamp_data[last_slave_index]}'
-        )
-
-        self._input_buffer[self.INPUT_SLAVE_TIMESTAMP].splice(0, last_slave_index+1)
-        self._input_buffer[self.INPUT_SLAVE_MAIN].splice(0, last_slave_index+1)
-        output_timestamp = self._input_buffer[self.INPUT_MASTER_TIMESTAMP].splice(0, last_closest_index+1)
-        output_master = self._input_buffer[self.INPUT_MASTER_MAIN].splice(0, last_closest_index+1)
-=======
         if slave_timestamp.get_data_count() < 1 or len(master_timestamp_data) < 1:
             return {
                 self.OUTPUT_SYNCHRONIZED_SLAVE: slave_main,
@@ -188,7 +132,6 @@
 
         filled_slave_data = self._fill(master_timestamp_data, slave_timestamp_data, slave_main,
                                        input_data[self.INPUT_MASTER_TIMESTAMP].sampling_frequency)
->>>>>>> 32977966
 
         return {
             self.OUTPUT_SYNCHRONIZED_SLAVE: filled_slave_data,
