import abc
from typing import List, Dict, Final
from models.framework_data import FrameworkData
from models.node.processing.processing_node import ProcessingNode


class Segmenter(ProcessingNode):
    """ This is the base class for all segmenters. A segmenter is a node that segments the input data into smaller parts.
    In many applications of the signal processing such as automatic analysis of EEG signal, it is needed that signal is 
    split to smaller parts that each part has the same statistical characterizations such as the amplitude and frequency.
    This is called segmentation. This class does that by segmenting the input data into smaller parts. The segmentation
    itself is done by the segment_data method that must be implemented by the subclasses.

    Attributes:
        _MODULE_NAME (`str`): The name of the module (in his case ``node.processing.segmenter.segmenter``)
        INPUT_MAIN (`str`): The name of the main input (``main``)
        OUTPUT_MAIN (`str`): The name of the main output (``main``)
    """
    _MODULE_NAME: Final[str] = 'node.processing.segmenter.segmenter'

    INPUT_MAIN: Final[str] = 'main'
    OUTPUT_MAIN: Final[str] = 'main'

    @abc.abstractmethod
    def _validate_parameters(self, parameters: dict):
        """ Validates the parameters passed to this node. In this case it just calls the super method from ProcessingNode.
        """
        super()._validate_parameters(parameters)

    @abc.abstractmethod
    def _initialize_parameter_fields(self, parameters: dict):
        """ Initializes the parameter fields of this node. In this case it just calls the super method from ProcessingNode.
        """
        super()._initialize_parameter_fields(parameters)

    def _is_next_node_call_enabled(self) -> bool:
<<<<<<< HEAD
        """ Returns whether the next node call is enabled. It's always enabled for this node.
        """
        return True
=======
        return self._output_buffer[self.OUTPUT_MAIN].get_data_count() > 0
>>>>>>> e8157199

    def _is_processing_condition_satisfied(self) -> bool:
        """ Returns whether the processing condition is satisfied. In this case it returns True if there is data in the
        input buffer.
        """
        return self._input_buffer[self.INPUT_MAIN].get_data_count() > 0

    @abc.abstractmethod
    def segment_data(self, data: FrameworkData) -> FrameworkData:
        """ This method segments the data. It must be implemented by the subclasses.
        """
        raise NotImplementedError()

    def _process(self, data: Dict[str, FrameworkData]) -> Dict[str, FrameworkData]:
        """ This method segments the data. It calls the segment_data method for each data in the FrameworkData object.
        """
        segmented_data: Dict[str, FrameworkData] = {}
        for key in data:
            segmented_data[key] = self.segment_data(data[key])
        return segmented_data

    def _get_inputs(self) -> List[str]:
        """ Returns the inputs of this node.
        """
        return [
            self.INPUT_MAIN
        ]

    def _get_outputs(self) -> List[str]:
        """ Returns the outputs of this node.
        """
        return [
            self.OUTPUT_MAIN
        ]<|MERGE_RESOLUTION|>--- conflicted
+++ resolved
@@ -34,13 +34,9 @@
         super()._initialize_parameter_fields(parameters)
 
     def _is_next_node_call_enabled(self) -> bool:
-<<<<<<< HEAD
-        """ Returns whether the next node call is enabled. It's always enabled for this node.
+        """ Returns whether the next node call is enabled. It's enabled whenever there's data in the main output buffer.
         """
-        return True
-=======
         return self._output_buffer[self.OUTPUT_MAIN].get_data_count() > 0
->>>>>>> e8157199
 
     def _is_processing_condition_satisfied(self) -> bool:
         """ Returns whether the processing condition is satisfied. In this case it returns True if there is data in the
