import abc
import string
from random import random
from typing import List, Dict, Final
from models.framework_data import FrameworkData
from models.node.processing.synchronize import Synchronize

# {
        # "nodes": {
        #     "root": {
        #         "node_a": {
        #             ...,
        #             "output": {
        #                 "data_a": [
        #                     {"node": "merge",
        #                     "input": "master_main"}
        #                 ],
        #                 "timestamp": [
        #                     {"node": "merge",
        #                     "input": "master_timestamp"}
        #                 ]
        #             },
        #         }, 
        #         "node_b": {
        #             ...,
        #             "output": {
        #                 "data_b": [
        #                     {
        #                         "node": "merge",
        #                         "input": "slave_main"
        #                     }
        #                 ],
        #                 "timestamp": [
        #                     {"node": "merge",
        #                     "input": "slave_timestamp"}
        #                 ]
        #             },
        #         }
        #     },
        #     "common": {
        #         "merge": {
        #             "module": "models.node.processing",
        #             "type": "Merge",
        #             ...
        #         }
        #     },
        #     ...
        # }
#     }


class Merge(Synchronize):
    """ This node merges the data from the master and the slave. The master data is always kept. If the slave data
    contains a channel that is also present in the master data, the slave data is renamed to a new channel name and
    added to the master data. This node also automatically synchronizes the data if the slave data is not synchronized
    with the master data.
    This node usage is a bit tricky. It goes in the "common" section of the configuration file, and it needs to have
    at least two nodes before him (the master and the slave) that will point their outputs to this "merge" node. Those 
    previous nodes must have a additional "timestamp" property, that will define if they have a master or a slave timestamp.
    The "output" property of this previous node will also have a property that defines if this node will be the master or
    the slave. Here's an example of the previous nodes "output" and "timestamp" properties:

    .. code-block:: 

        {
            "nodes": {
                "root": {
                    "node_a": {
                        ...,
                        "output": {
                            "data_a": [
                                {
                                    "node": "merge",
                                    "input": "master_main"
                                }
                            ],
                            "timestamp": [
                                {
                                    "node": "merge",
                                    "input": "master_timestamp"
                                    }
                            ]
                        },
                    }, 
                    "node_b": {
                        ...,
                        "output": {
                            "data_b": [
                                {
                                    "node": "merge",
                                    "input": "slave_main"
                                }
                            ],
                            "timestamp": [
                                {
                                    "node": "merge",
                                    "input": "slave_timestamp"
                                }
                            ]
                        },
                    }
                },
                "common": {
                    "merge": {
                        "module": "models.node.processing",
                        "type": "Merge",
                        ...
                    }
                },
                ...
            }
        }

    ``configuration.json`` usage:
        **module** (*str*): Current module name (in this case ``models.node.processing``).\n
        **type** (*str*): Current node type (in this case ``Merge``).\n
        **slave_filling** (*str*): Slave filling type. It can be ``zero_fill`` or ``sample_and_hold``.\n
        **statistics_enabled** (*bool*): If ``True``, the node will calculate the synchronization error statistics.\n
        **buffer_options** (*dict*): Buffer options:
            **clear_output_buffer_on_data_input** (*bool*): If ``True``, the output buffer will be cleared when data is inputted.\n
            **clear_input_buffer_after_process** (*bool*): If ``True``, the input buffer will be cleared after the node is executed.\n
            **clear_output_buffer_after_process** (*bool*): If ``True``, the output buffer will be cleared after the node is executed.\n
    """
    _MODULE_NAME: Final[str] = 'node.processing.merge'

    OUTPUT_MERGED_MAIN: Final[str] = 'merged_main'
    OUTPUT_MERGED_TIMESTAMP: Final[str] = 'merged_timestamp'

    @abc.abstractmethod
    def _validate_parameters(self, parameters: dict):
        """Validates the parameters that were passed to the node. In this case it just calls the parent method.
        """
        super()._validate_parameters(parameters)

    @abc.abstractmethod
    def _initialize_parameter_fields(self, parameters: dict):
        """Initializes the parameters that were passed to the node. In this case it just calls the parent method.
        """
        super()._initialize_parameter_fields(parameters)

    def _is_next_node_call_enabled(self) -> bool:
<<<<<<< HEAD
        """ This method allows the next node call. In this case it always returns ``True``.
        """
        return True
=======
        return self._output_buffer[self.OUTPUT_MERGED_MAIN].get_data_count() > 0
>>>>>>> e8157199

    def _process(self, data: Dict[str, FrameworkData]) -> Dict[str, FrameworkData]:
        """ This method processes the data that was inputted to the node. It merges the master and the slave data.
        
        :param data: The data that was inputted to the node.
        :type data: Dict[str, FrameworkData]

        :return: The merged data.
        :rtype: Dict[str, FrameworkData]
        """
        synchronized_data: Dict[str, FrameworkData] = super()._process(data)
        new_slave_data = synchronized_data[self.OUTPUT_SYNCHRONIZED_MAIN]
        master_main = data[self.INPUT_MASTER_MAIN]
        if new_slave_data.get_data_count() < master_main.get_data_count():
            new_slave_data.extend(
                super()._fill(new_slave_data.get_data_count() - 1, master_main.get_data_count() - 1, new_slave_data,
                              new_slave_data.get_data_count() - 1, new_slave_data.sampling_frequency)
            )
        merged_data = FrameworkData()
        merged_data.extend(master_main)
        for channel in new_slave_data.channels:
            new_channel_name = channel
            if channel in merged_data.channels:
                rand_id = ''.join(random.choices(string.ascii_uppercase + string.digits, k=10))
                new_channel_name = f'{channel}{rand_id}'
            merged_data.input_data_on_channel(new_slave_data.get_data_on_channel(channel), new_channel_name)
        return {
            self.OUTPUT_MERGED_MAIN: merged_data,
            self.OUTPUT_MERGED_TIMESTAMP: data[self.INPUT_MASTER_TIMESTAMP]
        }

    def _get_outputs(self) -> List[str]:
        """ This method returns the outputs of the node. In this case it returns the merged data and the merged timestamp.
        """
        return [
            self.OUTPUT_MERGED_MAIN,
            self.OUTPUT_MERGED_TIMESTAMP
        ]
<|MERGE_RESOLUTION|>--- conflicted
+++ resolved
@@ -1,186 +1,182 @@
-import abc
-import string
-from random import random
-from typing import List, Dict, Final
-from models.framework_data import FrameworkData
-from models.node.processing.synchronize import Synchronize
-
-# {
-        # "nodes": {
-        #     "root": {
-        #         "node_a": {
-        #             ...,
-        #             "output": {
-        #                 "data_a": [
-        #                     {"node": "merge",
-        #                     "input": "master_main"}
-        #                 ],
-        #                 "timestamp": [
-        #                     {"node": "merge",
-        #                     "input": "master_timestamp"}
-        #                 ]
-        #             },
-        #         }, 
-        #         "node_b": {
-        #             ...,
-        #             "output": {
-        #                 "data_b": [
-        #                     {
-        #                         "node": "merge",
-        #                         "input": "slave_main"
-        #                     }
-        #                 ],
-        #                 "timestamp": [
-        #                     {"node": "merge",
-        #                     "input": "slave_timestamp"}
-        #                 ]
-        #             },
-        #         }
-        #     },
-        #     "common": {
-        #         "merge": {
-        #             "module": "models.node.processing",
-        #             "type": "Merge",
-        #             ...
-        #         }
-        #     },
-        #     ...
-        # }
-#     }
-
-
-class Merge(Synchronize):
-    """ This node merges the data from the master and the slave. The master data is always kept. If the slave data
-    contains a channel that is also present in the master data, the slave data is renamed to a new channel name and
-    added to the master data. This node also automatically synchronizes the data if the slave data is not synchronized
-    with the master data.
-    This node usage is a bit tricky. It goes in the "common" section of the configuration file, and it needs to have
-    at least two nodes before him (the master and the slave) that will point their outputs to this "merge" node. Those 
-    previous nodes must have a additional "timestamp" property, that will define if they have a master or a slave timestamp.
-    The "output" property of this previous node will also have a property that defines if this node will be the master or
-    the slave. Here's an example of the previous nodes "output" and "timestamp" properties:
-
-    .. code-block:: 
-
-        {
-            "nodes": {
-                "root": {
-                    "node_a": {
-                        ...,
-                        "output": {
-                            "data_a": [
-                                {
-                                    "node": "merge",
-                                    "input": "master_main"
-                                }
-                            ],
-                            "timestamp": [
-                                {
-                                    "node": "merge",
-                                    "input": "master_timestamp"
-                                    }
-                            ]
-                        },
-                    }, 
-                    "node_b": {
-                        ...,
-                        "output": {
-                            "data_b": [
-                                {
-                                    "node": "merge",
-                                    "input": "slave_main"
-                                }
-                            ],
-                            "timestamp": [
-                                {
-                                    "node": "merge",
-                                    "input": "slave_timestamp"
-                                }
-                            ]
-                        },
-                    }
-                },
-                "common": {
-                    "merge": {
-                        "module": "models.node.processing",
-                        "type": "Merge",
-                        ...
-                    }
-                },
-                ...
-            }
-        }
-
-    ``configuration.json`` usage:
-        **module** (*str*): Current module name (in this case ``models.node.processing``).\n
-        **type** (*str*): Current node type (in this case ``Merge``).\n
-        **slave_filling** (*str*): Slave filling type. It can be ``zero_fill`` or ``sample_and_hold``.\n
-        **statistics_enabled** (*bool*): If ``True``, the node will calculate the synchronization error statistics.\n
-        **buffer_options** (*dict*): Buffer options:
-            **clear_output_buffer_on_data_input** (*bool*): If ``True``, the output buffer will be cleared when data is inputted.\n
-            **clear_input_buffer_after_process** (*bool*): If ``True``, the input buffer will be cleared after the node is executed.\n
-            **clear_output_buffer_after_process** (*bool*): If ``True``, the output buffer will be cleared after the node is executed.\n
-    """
-    _MODULE_NAME: Final[str] = 'node.processing.merge'
-
-    OUTPUT_MERGED_MAIN: Final[str] = 'merged_main'
-    OUTPUT_MERGED_TIMESTAMP: Final[str] = 'merged_timestamp'
-
-    @abc.abstractmethod
-    def _validate_parameters(self, parameters: dict):
-        """Validates the parameters that were passed to the node. In this case it just calls the parent method.
-        """
-        super()._validate_parameters(parameters)
-
-    @abc.abstractmethod
-    def _initialize_parameter_fields(self, parameters: dict):
-        """Initializes the parameters that were passed to the node. In this case it just calls the parent method.
-        """
-        super()._initialize_parameter_fields(parameters)
-
-    def _is_next_node_call_enabled(self) -> bool:
-<<<<<<< HEAD
-        """ This method allows the next node call. In this case it always returns ``True``.
-        """
-        return True
-=======
-        return self._output_buffer[self.OUTPUT_MERGED_MAIN].get_data_count() > 0
->>>>>>> e8157199
-
-    def _process(self, data: Dict[str, FrameworkData]) -> Dict[str, FrameworkData]:
-        """ This method processes the data that was inputted to the node. It merges the master and the slave data.
-        
-        :param data: The data that was inputted to the node.
-        :type data: Dict[str, FrameworkData]
-
-        :return: The merged data.
-        :rtype: Dict[str, FrameworkData]
-        """
-        synchronized_data: Dict[str, FrameworkData] = super()._process(data)
-        new_slave_data = synchronized_data[self.OUTPUT_SYNCHRONIZED_MAIN]
-        master_main = data[self.INPUT_MASTER_MAIN]
-        if new_slave_data.get_data_count() < master_main.get_data_count():
-            new_slave_data.extend(
-                super()._fill(new_slave_data.get_data_count() - 1, master_main.get_data_count() - 1, new_slave_data,
-                              new_slave_data.get_data_count() - 1, new_slave_data.sampling_frequency)
-            )
-        merged_data = FrameworkData()
-        merged_data.extend(master_main)
-        for channel in new_slave_data.channels:
-            new_channel_name = channel
-            if channel in merged_data.channels:
-                rand_id = ''.join(random.choices(string.ascii_uppercase + string.digits, k=10))
-                new_channel_name = f'{channel}{rand_id}'
-            merged_data.input_data_on_channel(new_slave_data.get_data_on_channel(channel), new_channel_name)
-        return {
-            self.OUTPUT_MERGED_MAIN: merged_data,
-            self.OUTPUT_MERGED_TIMESTAMP: data[self.INPUT_MASTER_TIMESTAMP]
-        }
-
-    def _get_outputs(self) -> List[str]:
-        """ This method returns the outputs of the node. In this case it returns the merged data and the merged timestamp.
-        """
-        return [
-            self.OUTPUT_MERGED_MAIN,
-            self.OUTPUT_MERGED_TIMESTAMP
-        ]
+import abc
+import string
+from random import random
+from typing import List, Dict, Final
+from models.framework_data import FrameworkData
+from models.node.processing.synchronize import Synchronize
+
+# {
+        # "nodes": {
+        #     "root": {
+        #         "node_a": {
+        #             ...,
+        #             "output": {
+        #                 "data_a": [
+        #                     {"node": "merge",
+        #                     "input": "master_main"}
+        #                 ],
+        #                 "timestamp": [
+        #                     {"node": "merge",
+        #                     "input": "master_timestamp"}
+        #                 ]
+        #             },
+        #         }, 
+        #         "node_b": {
+        #             ...,
+        #             "output": {
+        #                 "data_b": [
+        #                     {
+        #                         "node": "merge",
+        #                         "input": "slave_main"
+        #                     }
+        #                 ],
+        #                 "timestamp": [
+        #                     {"node": "merge",
+        #                     "input": "slave_timestamp"}
+        #                 ]
+        #             },
+        #         }
+        #     },
+        #     "common": {
+        #         "merge": {
+        #             "module": "models.node.processing",
+        #             "type": "Merge",
+        #             ...
+        #         }
+        #     },
+        #     ...
+        # }
+#     }
+
+
+class Merge(Synchronize):
+    """ This node merges the data from the master and the slave. The master data is always kept. If the slave data
+    contains a channel that is also present in the master data, the slave data is renamed to a new channel name and
+    added to the master data. This node also automatically synchronizes the data if the slave data is not synchronized
+    with the master data.
+    This node usage is a bit tricky. It goes in the "common" section of the configuration file, and it needs to have
+    at least two nodes before him (the master and the slave) that will point their outputs to this "merge" node. Those 
+    previous nodes must have a additional "timestamp" property, that will define if they have a master or a slave timestamp.
+    The "output" property of this previous node will also have a property that defines if this node will be the master or
+    the slave. Here's an example of the previous nodes "output" and "timestamp" properties:
+
+    .. code-block:: 
+
+        {
+            "nodes": {
+                "root": {
+                    "node_a": {
+                        ...,
+                        "output": {
+                            "data_a": [
+                                {
+                                    "node": "merge",
+                                    "input": "master_main"
+                                }
+                            ],
+                            "timestamp": [
+                                {
+                                    "node": "merge",
+                                    "input": "master_timestamp"
+                                    }
+                            ]
+                        },
+                    }, 
+                    "node_b": {
+                        ...,
+                        "output": {
+                            "data_b": [
+                                {
+                                    "node": "merge",
+                                    "input": "slave_main"
+                                }
+                            ],
+                            "timestamp": [
+                                {
+                                    "node": "merge",
+                                    "input": "slave_timestamp"
+                                }
+                            ]
+                        },
+                    }
+                },
+                "common": {
+                    "merge": {
+                        "module": "models.node.processing",
+                        "type": "Merge",
+                        ...
+                    }
+                },
+                ...
+            }
+        }
+
+    ``configuration.json`` usage:
+        **module** (*str*): Current module name (in this case ``models.node.processing``).\n
+        **type** (*str*): Current node type (in this case ``Merge``).\n
+        **slave_filling** (*str*): Slave filling type. It can be ``zero_fill`` or ``sample_and_hold``.\n
+        **statistics_enabled** (*bool*): If ``True``, the node will calculate the synchronization error statistics.\n
+        **buffer_options** (*dict*): Buffer options:
+            **clear_output_buffer_on_data_input** (*bool*): If ``True``, the output buffer will be cleared when data is inputted.\n
+            **clear_input_buffer_after_process** (*bool*): If ``True``, the input buffer will be cleared after the node is executed.\n
+            **clear_output_buffer_after_process** (*bool*): If ``True``, the output buffer will be cleared after the node is executed.\n
+    """
+    _MODULE_NAME: Final[str] = 'node.processing.merge'
+
+    OUTPUT_MERGED_MAIN: Final[str] = 'merged_main'
+    OUTPUT_MERGED_TIMESTAMP: Final[str] = 'merged_timestamp'
+
+    @abc.abstractmethod
+    def _validate_parameters(self, parameters: dict):
+        """Validates the parameters that were passed to the node. In this case it just calls the parent method.
+        """
+        super()._validate_parameters(parameters)
+
+    @abc.abstractmethod
+    def _initialize_parameter_fields(self, parameters: dict):
+        """Initializes the parameters that were passed to the node. In this case it just calls the parent method.
+        """
+        super()._initialize_parameter_fields(parameters)
+
+    def _is_next_node_call_enabled(self) -> bool:
+        """ This method allows the next node call. In this case it enables whenever there's data in the output buffer.
+        """
+        return self._output_buffer[self.OUTPUT_MERGED_MAIN].get_data_count() > 0
+
+    def _process(self, data: Dict[str, FrameworkData]) -> Dict[str, FrameworkData]:
+        """ This method processes the data that was inputted to the node. It merges the master and the slave data.
+        
+        :param data: The data that was inputted to the node.
+        :type data: Dict[str, FrameworkData]
+
+        :return: The merged data.
+        :rtype: Dict[str, FrameworkData]
+        """
+        synchronized_data: Dict[str, FrameworkData] = super()._process(data)
+        new_slave_data = synchronized_data[self.OUTPUT_SYNCHRONIZED_MAIN]
+        master_main = data[self.INPUT_MASTER_MAIN]
+        if new_slave_data.get_data_count() < master_main.get_data_count():
+            new_slave_data.extend(
+                super()._fill(new_slave_data.get_data_count() - 1, master_main.get_data_count() - 1, new_slave_data,
+                              new_slave_data.get_data_count() - 1, new_slave_data.sampling_frequency)
+            )
+        merged_data = FrameworkData()
+        merged_data.extend(master_main)
+        for channel in new_slave_data.channels:
+            new_channel_name = channel
+            if channel in merged_data.channels:
+                rand_id = ''.join(random.choices(string.ascii_uppercase + string.digits, k=10))
+                new_channel_name = f'{channel}{rand_id}'
+            merged_data.input_data_on_channel(new_slave_data.get_data_on_channel(channel), new_channel_name)
+        return {
+            self.OUTPUT_MERGED_MAIN: merged_data,
+            self.OUTPUT_MERGED_TIMESTAMP: data[self.INPUT_MASTER_TIMESTAMP]
+        }
+
+    def _get_outputs(self) -> List[str]:
+        """ This method returns the outputs of the node. In this case it returns the merged data and the merged timestamp.
+        """
+        return [
+            self.OUTPUT_MERGED_MAIN,
+            self.OUTPUT_MERGED_TIMESTAMP
+        ]