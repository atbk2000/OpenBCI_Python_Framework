import os
from typing import Dict
from threading import Thread
import time
import importlib
from config.configuration import Configuration
from models.exception.invalid_parameter_value import InvalidParameterValue
from models.node.generator.generator_node import GeneratorNode
from models.node.node import Node
from graphviz import Source


class Application:

    def __init__(self, configuration: dict) -> None:
        print('Starting application')
        print('Loading configuration')
        self.configuration = Configuration(configuration)
        super().__init__()
        self._stop_execution = False
        self.graphviz_representation = 'digraph G {'
        self._initialize_nodes()
        self.graphviz_representation += '\n}'
        os.environ["PATH"] += os.pathsep + f'.{os.sep}lib{os.sep}Graphviz'
<<<<<<< HEAD
        src = Source(self.graphviz_representation, format='svg')
        src.render(filename='graph', directory=f'output{os.sep}')
        # src.view()
=======
        if self.configuration.show_diagram():
            src = Source(self.graphviz_representation, format='svg')
            src.render(filename='graph', directory=f'output{os.sep}')
            src.view()
>>>>>>> 88d83933
        print('Starting pipeline execution')

        self._execution_thread = Thread(target=self._run_loop)
        self._execution_thread.start()

    def _run_loop(self):
        while not self._stop_execution:
            self.run()
            time.sleep(1)

    @staticmethod
    def get_generator_node_from_module_and_type(module: str, node_type: str) -> GeneratorNode:
        module = importlib.import_module(module + '.' + node_type.lower())
        class_: GeneratorNode = getattr(module, node_type)
        return class_

    @staticmethod
    def get_node_from_module_and_type(module: str, node_type: str) -> Node:
        module = importlib.import_module(module + '.' + node_type.lower())
        class_: GeneratorNode = getattr(module, node_type)
        return class_

    def _get_node(self, node_name: str) -> Node:
        if node_name not in self._nodes:
            node_config = self.configuration.get_common_nodes()[node_name]
            node_type = self.get_node_from_module_and_type(
                node_config['module'],
                node_config['type']
            )
            node_config['name'] = node_name
            node: Node = node_type.from_config_json(node_config)
            self.graphviz_representation += f'\n{node.build_graphviz_representation()}'
            for output_name in node_config['outputs']:
                if type(node_config['outputs'][output_name]) is not list:
                    raise InvalidParameterValue(module=node.module_name,
                                                name=node.name,
                                                parameter=f'outputs.{output_name}',
                                                cause='must_be_list')
                edge_color: str = 'red' if len(node_config['outputs'][output_name]) > 1 else 'blue'

                for output_config in node_config['outputs'][output_name]:
                    child_node_key = output_config['node']
                    child_node = self._get_node(child_node_key)
                    input = output_config['input']
                    self.graphviz_representation += f'\n{node_name}:out_{output_name} -> {child_node_key}:in_{input} [color={edge_color}]'
                    try:
                        child_node.check_input(output_config['input'])
                    except Exception as e:
                        print(
                            f'error in {node_name} output {output_name} config: {child_node.name} doesnt have configured input {input}')
                        raise e
                    node.add_child(output_name, child_node, input)
            self._nodes[node_name] = node
        return self._nodes[node_name]

    def _initialize_nodes(self):
        print('Initializing nodes')
        self._nodes: Dict[str, Node] = {}
        self._root_nodes: Dict[str, GeneratorNode] = {}
        for key in self.configuration.get_root_nodes():
            node_config = self.configuration.get_root_nodes()[key]
            node = self.get_generator_node_from_module_and_type(
                node_config['module'],
                node_config['type']
            )
            node_config['name'] = key
            root_node: GeneratorNode = node.from_config_json(node_config)
            self.graphviz_representation += f'\n{root_node.build_graphviz_representation()}'
            for output_name in node_config['outputs']:
                root_node.check_output(output_name)
                edge_color: str = 'red' if len(node_config['outputs'][output_name]) > 1 else 'blue'
                for output_config in node_config['outputs'][output_name]:
                    child_node_key = output_config['node']
                    child_node = self._get_node(child_node_key)
                    input = output_config['input']
                    self.graphviz_representation += f'\n{key}:out_{output_name} -> {child_node_key}:in_{input} [color={edge_color}]'
                    try:
                        child_node.check_input(output_config['input'])
                    except Exception as e:
                        print(
                            f'error in {key} output {output_name} config: {child_node.name} doesnt have configured input {input}')
                        raise e
                    root_node.add_child(output_name, child_node, output_config['input'])
            self._add_root_node(
                key,
                root_node)
        print('Nodes initialized')

    def _add_root_node(self, name: str, node: GeneratorNode):
        self._root_nodes[name] = node

    def run(self):
        for key in self._root_nodes:
            try:
                self._root_nodes[key].run()
            except Exception as e:
                self.dispose()
                raise e

    def dispose(self):
        self._stop_execution = True
        self._execution_thread.join()
        for key in self._root_nodes:
            self._root_nodes[key].dispose_all()<|MERGE_RESOLUTION|>--- conflicted
+++ resolved
@@ -22,16 +22,10 @@
         self._initialize_nodes()
         self.graphviz_representation += '\n}'
         os.environ["PATH"] += os.pathsep + f'.{os.sep}lib{os.sep}Graphviz'
-<<<<<<< HEAD
-        src = Source(self.graphviz_representation, format='svg')
-        src.render(filename='graph', directory=f'output{os.sep}')
-        # src.view()
-=======
         if self.configuration.show_diagram():
             src = Source(self.graphviz_representation, format='svg')
             src.render(filename='graph', directory=f'output{os.sep}')
             src.view()
->>>>>>> 88d83933
         print('Starting pipeline execution')
 
         self._execution_thread = Thread(target=self._run_loop)
