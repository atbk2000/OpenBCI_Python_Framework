--- conflicted
+++ resolved
@@ -1,15 +1,7 @@
 .idea/*
 *.pyc
-<<<<<<< HEAD
-venv
-__pycache__/*
-.venv/*
-.env/*
-.vscode/*
-=======
 venv/*
 __pycache__/*
 docs/*
 _build/*
-.github/*
->>>>>>> 036b6c38
+.github/*